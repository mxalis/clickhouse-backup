--- conflicted
+++ resolved
@@ -129,23 +129,6 @@
 
 // ClickHouseConfig - clickhouse settings section
 type ClickHouseConfig struct {
-<<<<<<< HEAD
-	Username                string            `yaml:"username" envconfig:"CLICKHOUSE_USERNAME"`
-	Password                string            `yaml:"password" envconfig:"CLICKHOUSE_PASSWORD"`
-	Host                    string            `yaml:"host" envconfig:"CLICKHOUSE_HOST"`
-	Port                    uint              `yaml:"port" envconfig:"CLICKHOUSE_PORT"`
-	DiskMapping             map[string]string `yaml:"disk_mapping" envconfig:"CLICKHOUSE_DISK_MAPPING"`
-	SkipTables              []string          `yaml:"skip_tables" envconfig:"CLICKHOUSE_SKIP_TABLES"`
-	Timeout                 string            `yaml:"timeout" envconfig:"CLICKHOUSE_TIMEOUT"`
-	FreezeByPart            bool              `yaml:"freeze_by_part" envconfig:"CLICKHOUSE_FREEZE_BY_PART"`
-	Secure                  bool              `yaml:"secure" envconfig:"CLICKHOUSE_SECURE"`
-	SkipVerify              bool              `yaml:"skip_verify" envconfig:"CLICKHOUSE_SKIP_VERIFY"`
-	SyncReplicatedTables    bool              `yaml:"sync_replicated_tables" envconfig:"CLICKHOUSE_SYNC_REPLICATED_TABLES"`
-	SkipSyncReplicaTimeouts bool              `yaml:"skip_sync_replica_timeouts" envconfig:"CLICKHOUSE_SKIP_SYNC_REPLICA_TIMEOUTS"`
-	LogSQLQueries           bool              `yaml:"log_sql_queries" envconfig:"CLICKHOUSE_LOG_SQL_QUERIES"`
-	ConfigDir               string            `yaml:"config_dir" envconfig:"CLICKHOUSE_CONFIG_DIR"`
-	RestartCommand          string            `yaml:"restart_command" evnconfig:"CLICKHOUSE_RESTART_COMMAND"`
-=======
 	Username             string            `yaml:"username" envconfig:"CLICKHOUSE_USERNAME"`
 	Password             string            `yaml:"password" envconfig:"CLICKHOUSE_PASSWORD"`
 	Host                 string            `yaml:"host" envconfig:"CLICKHOUSE_HOST"`
@@ -158,7 +141,8 @@
 	SkipVerify           bool              `yaml:"skip_verify" envconfig:"CLICKHOUSE_SKIP_VERIFY"`
 	SyncReplicatedTables bool              `yaml:"sync_replicated_tables" envconfig:"CLICKHOUSE_SYNC_REPLICATED_TABLES"`
 	LogSQLQueries        bool              `yaml:"log_sql_queries" envconfig:"CLICKHOUSE_LOG_SQL_QUERIES"`
->>>>>>> 64e2f3a5
+	ConfigDir            string            `yaml:"config_dir" envconfig:"CLICKHOUSE_CONFIG_DIR"`
+	RestartCommand       string            `yaml:"restart_command" evnconfig:"CLICKHOUSE_RESTART_COMMAND"`
 }
 
 type APIConfig struct {
@@ -296,18 +280,11 @@
 			SkipTables: []string{
 				"system.*",
 			},
-<<<<<<< HEAD
-			Timeout:                 "5m",
-			ConfigDir:               "/etc/clickhouse-server/",
-			RestartCommand:          "systemctl restart clickhouse-server",
-			SyncReplicatedTables:    true,
-			SkipSyncReplicaTimeouts: true,
-			LogSQLQueries:           false,
-=======
 			Timeout:              "5m",
+			ConfigDir:            "/etc/clickhouse-server/",
+			RestartCommand:       "systemctl restart clickhouse-server",
 			SyncReplicatedTables: true,
 			LogSQLQueries:        false,
->>>>>>> 64e2f3a5
 		},
 		AzureBlob: AzureBlobConfig{
 			EndpointSuffix:    "core.windows.net",
